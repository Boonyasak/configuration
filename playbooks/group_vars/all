---
app_base_dir: /opt/wwc
<<<<<<< HEAD
# this path is relative to the playbook dir
secure_dir: 'secure_example'
=======
venv_dir: /opt/edx

#where are the secure files on the deploying machine?
secure_file_dir: ../../edx-secret/ansible/vars/
>>>>>>> e58afcab
<|MERGE_RESOLUTION|>--- conflicted
+++ resolved
@@ -1,11 +1,5 @@
 ---
 app_base_dir: /opt/wwc
-<<<<<<< HEAD
 # this path is relative to the playbook dir
 secure_dir: 'secure_example'
-=======
-venv_dir: /opt/edx
-
-#where are the secure files on the deploying machine?
-secure_file_dir: ../../edx-secret/ansible/vars/
->>>>>>> e58afcab
+venv_dir: /opt/edx