--- conflicted
+++ resolved
@@ -48,17 +48,12 @@
     - common
     - supervisor
     - role: nginx
-      nginx_conf: true
       nginx_sites:
-      - lms
-      - cms
-<<<<<<< HEAD
+        - lms
+        - cms
       nginx_template_directory: "{{local_dir}}/nginx/templates/cme/"
-=======
-      - lms-preview
       nginx_default_sites:
-      - lms
->>>>>>> 7bc2c211
+        - lms
     - {'role': 'edxapp', 'openid_workaround': true, 'template_subdir': 'cme'}
     - datadog
     #- splunkforwarder
