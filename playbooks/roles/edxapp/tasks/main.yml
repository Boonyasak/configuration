--- conflicted
+++ resolved
@@ -72,17 +72,4 @@
 - include: python_sandbox_env.yml
   when: EDXAPP_PYTHON_SANDBOX
 
-<<<<<<< HEAD
-- include: deploy.yml
-=======
-- include: deploy.yml tags=deploy
-
-- name: edxapp | create a symlink for venv python
-  file: >
-    src="{{ edxapp_venv_bin }}/{{ item }}"
-    dest={{ COMMON_BIN_DIR }}/{{ item }}.edxapp
-    state=link
-  with_items:
-  - python
-  - pip
->>>>>>> db8414cd
+- include: deploy.yml tags=deploy