- name: setup the edxapp env
  template: >
    src=edxapp_env.j2 dest={{ edxapp_app_dir }}/edxapp_env
    owner={{ edxapp_user }}  group={{ common_web_user }}
    mode=0644

- name: create edxapp configuration dir
  file: >
    path="{{ EDXAPP_CFG_DIR }}" state=directory
    owner="{{ edxapp_user }}" group="{{ common_web_group }}"

# Optional auth for git
- name: create ssh script for git (not authenticated)
  template: >
    src=git_ssh_noauth.sh.j2 dest={{ edxapp_git_ssh }}
    owner={{ edxapp_user }} mode=750
  when: not EDXAPP_USE_GIT_IDENTITY

- name: create ssh script for git (authenticated)
  template: >
    src=git_ssh_auth.sh.j2 dest={{ edxapp_git_ssh }}
    owner={{ edxapp_user }} mode=750
  when: EDXAPP_USE_GIT_IDENTITY

- name: install read-only ssh key
  copy: >
    content="{{ EDXAPP_GIT_IDENTITY }}" dest={{ edxapp_git_identity }}
    force=yes owner={{ edxapp_user }} mode=0600
  when: EDXAPP_USE_GIT_IDENTITY

<<<<<<< HEAD
- name: check if git repo exists before pruning
  stat: path={{ edxapp_code_dir }}/.git
  register: git_dir

- name: git prune before checking out
  shell: cd {{ edxapp_code_dir }} && git remote prune origin
  environment:
    GIT_SSH: "{{ edxapp_git_ssh }}"
  sudo_user: "{{ edxapp_user }}"
  when: git_dir.stat.exists and git_dir.stat.isdir
=======
- name: set git fetch.prune to ignore deleted remote refs
  shell: git config --global fetch.prune true
  sudo_user: "{{ edxapp_user }}"
>>>>>>> cef9193d

# Do A Checkout
- name: checkout edx-platform repo into {{ edxapp_code_dir }}
  git: >
    dest={{ edxapp_code_dir }}
    repo={{ edx_platform_repo }}
    version={{ edx_platform_version }}
    accept_hostkey=yes
  sudo_user: "{{ edxapp_user }}"
  environment:
    GIT_SSH: "{{ edxapp_git_ssh }}"
  register: edxapp_platform_checkout

- name: git clean after checking out edx-platform
  shell: cd {{ edxapp_code_dir }} && git clean -xdf
  sudo_user: "{{ edxapp_user }}"

- name: checkout theme
  git: >
    dest={{ edxapp_app_dir }}/themes/{{ edxapp_theme_name }}
    repo={{ edxapp_theme_source_repo }}
    version={{ edxapp_theme_version }}
    accept_hostkey=yes
  when: edxapp_theme_name != ''
  sudo_user: "{{ edxapp_user }}"
  environment:
    GIT_SSH: "{{ edxapp_git_ssh }}"
  register: edxapp_theme_checkout

- name: create checksum for requirements, package.json and Gemfile
  shell: >
    /usr/bin/md5sum {{ " ".join(edxapp_chksum_req_files) }} 2>/dev/null > /var/tmp/edxapp.req.new
  sudo_user: "{{ edxapp_user }}"
  ignore_errors: true

- stat: path=/var/tmp/edxapp.req.new
  register: new
  sudo_user: "{{ edxapp_user }}"

- stat: path=/var/tmp/edxapp.req.installed
  register: inst
  sudo_user: "{{ edxapp_user }}"

# Substitute github mirror in all requirements files
# This is run on every single deploy
- name: Updating requirement files for git mirror
  command: |
    /bin/sed -i -e 's/github\.com/{{ COMMON_GIT_MIRROR }}/g' {{ " ".join(edxapp_all_req_files) }}
  sudo_user: "{{ edxapp_user }}"

# Ruby plays that need to be run after platform updates.
- name: gem install bundler
  shell: >
    gem install bundle
    chdir={{ edxapp_code_dir }}
    executable=/bin/bash
  environment: "{{ edxapp_environment }}"
  sudo_user: "{{ edxapp_user }}"

- name: bundle install
  shell: >
    bundle install --binstubs
    chdir={{ edxapp_code_dir }}
    executable=/bin/bash
  sudo_user: "{{ edxapp_user }}"
  environment: "{{ edxapp_environment }}"

# Set the npm registry
# This needs to be done as root since npm is weird about
# chown - https://github.com/npm/npm/issues/3565
- name: Set the npm registry
  shell:
    npm config set registry '{{ COMMON_NPM_MIRROR_URL }}'
    creates="{{ edxapp_app_dir }}/.npmrc"
  environment: "{{ edxapp_environment }}"

# Set the npm registry permissions
- name: Set the npm registry permissions
  file:
    path="{{ edxapp_app_dir }}/.npmrc"
    owner=edxapp group=edxapp

# Node play that need to be run after platform updates.
- name: Install edx-platform npm dependencies
  shell: npm install chdir={{ edxapp_code_dir }}
  sudo_user: "{{ edxapp_user }}"
  environment: "{{ edxapp_environment }}"


# Install the python pre requirements into {{ edxapp_venv_dir }}
- name : install python pre-requirements
  pip: >
    requirements="{{ pre_requirements_file }}"
    virtualenv="{{ edxapp_venv_dir }}"
    state=present
    extra_args="-i {{ COMMON_PYPI_MIRROR_URL }}"
  sudo_user: "{{ edxapp_user }}"
  environment: "{{ edxapp_environment }}"
  when: not inst.stat.exists or new.stat.md5 != inst.stat.md5

# Install the python modules into {{ edxapp_venv_dir }}
- name : install python base-requirements
  # Need to use shell rather than pip so that we can maintain the context of our current working directory; some
  # requirements are pathed relative to the edx-platform repo. Using the pip from inside the virtual environment implicitly
  # installs everything into that virtual environment.
  shell: >
    {{ edxapp_venv_dir }}/bin/pip install -i {{ COMMON_PYPI_MIRROR_URL }} --exists-action w --use-mirrors -r {{ base_requirements_file }}
    chdir={{ edxapp_code_dir }}
  environment: "{{ edxapp_environment }}"
  sudo_user: "{{ edxapp_user }}"
  when: not inst.stat.exists or new.stat.md5 != inst.stat.md5

# Install the python post requirements into {{ edxapp_venv_dir }}
- name : install python post-requirements
  pip: >
    requirements="{{ post_requirements_file }}"
    virtualenv="{{ edxapp_venv_dir }}"
    state=present
    extra_args="-i {{ COMMON_PYPI_MIRROR_URL }}"
  sudo_user: "{{ edxapp_user }}"
  environment: "{{ edxapp_environment }}"
  when: not inst.stat.exists or new.stat.md5 != inst.stat.md5

# Install the python paver requirements into {{ edxapp_venv_dir }}
- name : install python paver-requirements
  pip: >
    requirements="{{ paver_requirements_file }}"
    virtualenv="{{ edxapp_venv_dir }}"
    state=present
    extra_args="-i {{ COMMON_PYPI_MIRROR_URL }}"
  sudo_user: "{{ edxapp_user }}"
  environment: "{{ edxapp_environment }}"
  when: not inst.stat.exists or new.stat.md5 != inst.stat.md5

# Install the python custom requirements into {{ edxapp_venv_dir }}

- stat: path="{{ custom_requirements_file }}"
  register: custom_requirements
  sudo_user: "{{ edxapp_user }}"

- name : install python custom-requirements
  pip: >
    requirements="{{ custom_requirements_file }}"
    virtualenv="{{ edxapp_venv_dir }}"
    state=present
    extra_args="-i {{ COMMON_PYPI_MIRROR_URL }}"
  sudo_user: "{{ edxapp_user }}"
  environment: "{{ edxapp_environment }}"
  when: custom_requirements.stat.exists and new.stat.md5 != inst.stat.md5

# Install the final python modules into {{ edxapp_venv_dir }}
- name : install python post-post requirements
  # Need to use shell rather than pip so that we can maintain the context of our current working directory; some
  # requirements are pathed relative to the edx-platform repo. Using the pip from inside the virtual environment implicitly
  # installs everything into that virtual environment.
  shell: >
    {{ edxapp_venv_dir }}/bin/pip install -i {{ COMMON_PYPI_MIRROR_URL }} --exists-action w --use-mirrors -r {{ item }}
    chdir={{ edxapp_code_dir }}
  with_items:
  - "{{ github_requirements_file }}"
  - "{{ local_requirements_file }}"
  sudo_user: "{{ edxapp_user }}"

# Private requriements require a ssh key to install, use the same key as the private key for edx-platform
# If EDXAPP_INSTALL_PRIVATE_REQUIREMENTS is set to true EDXAPP_USE_GIT_IDENTITY must also be true
- name : install python private requirements
  # Need to use shell rather than pip so that we can maintain the context of our current working directory; some
  # requirements are pathed relative to the edx-platform repo. Using the pip from inside the virtual environment implicitly
  # installs everything into that virtual environment.
  shell: >
    {{ edxapp_venv_dir }}/bin/pip install -i {{ COMMON_PYPI_MIRROR_URL }} --exists-action w --use-mirrors -r {{ item }}
    chdir={{ edxapp_code_dir }}
  with_items:
  - "{{ private_requirements_file }}"
  sudo_user: "{{ edxapp_user }}"
  environment:
    GIT_SSH: "{{ edxapp_git_ssh }}"
  when: EDXAPP_INSTALL_PRIVATE_REQUIREMENTS

# Install any custom extra requirements if defined in EDXAPP_EXTRA_REQUIREMENTS.
- name: install python extra requirements
  pip: >
    name="{{ item.name }}"
    {% if 'version' in item %}version="{{ item.version }}"{% endif %}
    extra_args="--exists-action w --use-mirrors {{ item.extra_args|default('') }}"
    virtualenv="{{ edxapp_venv_dir }}"
    state=present
  with_items: EDXAPP_EXTRA_REQUIREMENTS
  sudo_user: "{{ edxapp_user }}"

# If using CAS and you have a function for mapping attributes, install
# the module here.  The next few tasks set up the python code sandbox
- name: install CAS attribute module
  pip: >
    name="{{ EDXAPP_CAS_ATTRIBUTE_PACKAGE }}"
    virtualenv="{{ edxapp_venv_dir }}"
    state=present
    extra_args="-i {{ COMMON_PYPI_MIRROR_URL }} --exists-action w --use-mirrors"
  sudo_user: "{{ edxapp_user }}"
  when: EDXAPP_CAS_ATTRIBUTE_PACKAGE|length > 0

# Install the sandbox python modules into {{ edxapp_venv_dir }}
- name : install sandbox requirements into regular venv
  # Need to use shell rather than pip so that we can maintain the context of our current working directory; some
  # requirements are pathed relative to the edx-platform repo. Using the pip from inside the virtual environment implicitly
  # installs everything into that virtual environment.
  shell: >
    {{ edxapp_venv_dir }}/bin/pip install -i {{ COMMON_PYPI_MIRROR_URL }} --exists-action w --use-mirrors -r {{ item }}
    chdir={{ edxapp_code_dir }}
  with_items:
  - "{{ sandbox_base_requirements }}"
  - "{{ sandbox_local_requirements }}"
  - "{{ sandbox_post_requirements }}"
  sudo_user: "{{ edxapp_user }}"
  when: "not EDXAPP_PYTHON_SANDBOX and (not inst.stat.exists or new.stat.md5 != inst.stat.md5)"

# The next few tasks set up the python code sandbox

# need to disable this profile, otherwise the pip inside the sandbox venv has no permissions
# to install anything
- name: code sandbox | put sandbox apparmor profile in complain mode
  command: /usr/sbin/aa-complain /etc/apparmor.d/code.sandbox
  when: EDXAPP_PYTHON_SANDBOX
  tags:
  - edxapp-sandbox

- name: code sandbox | Install base sandbox requirements and create sandbox virtualenv
  pip: >
    requirements="{{ sandbox_base_requirements }}"
    virtualenv="{{ edxapp_sandbox_venv_dir }}"
    state=present
    extra_args="-i {{ COMMON_PYPI_MIRROR_URL }} --exists-action w --use-mirrors"
  sudo_user: "{{ edxapp_sandbox_user }}"
  when: EDXAPP_PYTHON_SANDBOX
  tags:
  - edxapp-sandbox

- name: code sandbox | Install sandbox requirements into sandbox venv
  shell: >
    {{ edxapp_sandbox_venv_dir }}/bin/pip install -i {{ COMMON_PYPI_MIRROR_URL }} --exists-action w --use-mirrors -r {{ item }}
    chdir={{ edxapp_code_dir }}
  with_items:
  - "{{ sandbox_local_requirements }}"
  - "{{ sandbox_post_requirements }}"
  sudo_user: "{{ edxapp_sandbox_user }}"
  when: EDXAPP_PYTHON_SANDBOX
  register: sandbox_install_output
  changed_when: sandbox_install_output.stdout is defined and 'installed' in sandbox_install_output.stdout
  tags:
  - edxapp-sandbox

- name: code sandbox | put code sandbox into aa-enforce or aa-complain mode, depending on EDXAPP_SANDBOX_ENFORCE
  command: /usr/sbin/{{ edxapp_aa_command }} /etc/apparmor.d/code.sandbox
  when: EDXAPP_PYTHON_SANDBOX
  tags:
  - edxapp-sandbox

- name: compiling all py files in the edx-platform repo
  shell: "{{ edxapp_venv_bin }}/python -m compileall -x .git/.* {{ edxapp_code_dir }}"
  sudo_user: "{{ edxapp_user }}"

  # alternative would be to give {{ common_web_user }} read access
  # to the virtualenv but that permission change will require
  # root access.
- name: give other read permissions to the virtualenv
  command: chmod -R o+r "{{ edxapp_venv_dir }}"

- name: create checksum for installed requirements
  shell: cp /var/tmp/edxapp.req.new /var/tmp/edxapp.req.installed
  sudo_user: "{{ edxapp_user }}"


# https://code.launchpad.net/~wligtenberg/django-openid-auth/mysql_fix/+merge/22726
# This is necessary for when syncdb is run and the django_openid_auth module is installed,
# not sure if this fix will ever get merged
- name: openid workaround
  shell: sed -i -e 's/claimed_id = models.TextField(max_length=2047, unique=True/claimed_id = models.TextField(max_length=2047/' {{ edxapp_venv_dir }}/lib/python2.7/site-packages/django_openid_auth/models.py
  when: openid_workaround is defined
  sudo_user: "{{ edxapp_user }}"

# The next few tasks install xml courses.

# Install the xml courses from an s3 bucket
- name: get s3 one time url
  s3: >
    bucket="{{ EDXAPP_XML_S3_BUCKET }}"
    object="{{ EDXAPP_XML_S3_KEY }}"
    mode="geturl"
    expiration=30
  when: not EDXAPP_XML_FROM_GIT and EDXAPP_XML_S3_BUCKET and EDXAPP_XML_S3_KEY
  register: s3_one_time_url

- name: download from one time url
  get_url:
    url="{{ s3_one_time_url.url }}"
    dest="{{ edxapp_data_dir }}/{{ EDXAPP_XML_S3_KEY|basename }}"
    mode=0600
  when: not EDXAPP_XML_FROM_GIT and EDXAPP_XML_S3_BUCKET and EDXAPP_XML_S3_KEY
  register: download_xml_s3

- name: unzip the data to the data dir
  shell: >
    tar xzf {{ edxapp_data_dir }}/{{ EDXAPP_XML_S3_KEY|basename }}
    chdir="{{ edxapp_data_dir }}"
  when: download_xml_s3.changed

# This currently has to be done because
# the course coffescript is compiled on the fly
# by the application after startup.
# See VPC-117 and VPC-122
- name: make the course data web user writable
  file:
    path="{{ edxapp_course_data_dir }}"
    state=directory
    recurse=yes
    owner="{{ common_web_user }}"
    group="{{ edxapp_user }}"

# creates the supervisor jobs for the
# service variants configured, runs
# gather_assets and db migrations
- include: service_variant_config.yml
  tags:
    - service_variant_config
    - deploy

- include: xml.yml
  tags: deploy
  when: EDXAPP_XML_FROM_GIT

  # call supervisorctl update. this reloads
  # the supervisorctl config and restarts
  # the services if any of the configurations
  # have changed.

- name: update supervisor configuration
  shell:  "{{ supervisor_ctl }} -c {{ supervisor_cfg }} update"
  register: supervisor_update
  sudo_user: "{{ supervisor_service_user }}"
  changed_when: supervisor_update.stdout is defined and supervisor_update.stdout != ""
  when: not disable_edx_services

- name: ensure edxapp has started
  supervisorctl_local: >
    state=started
    supervisorctl_path={{ supervisor_ctl }}
    config={{ supervisor_cfg }}
    name="edxapp:{{ item }}"
  sudo_user: "{{ supervisor_service_user }}"
  when: celery_worker is not defined and not disable_edx_services
  with_items: service_variants_enabled

- name: ensure edxapp_workers has started
  supervisorctl_local: >
    name="edxapp_worker:{{ item.service_variant }}_{{ item.queue }}_{{ item.concurrency }}"
    supervisorctl_path={{ supervisor_ctl }}
    config={{ supervisor_cfg }}
    state=started
  when: celery_worker is defined and not disable_edx_services
  with_items: edxapp_workers
  sudo_user: "{{ supervisor_service_user }}"

- name: create symlinks from the venv bin dir
  file: >
    src="{{ edxapp_venv_bin }}/{{ item }}"
    dest={{ COMMON_BIN_DIR }}/{{ item.split('.')[0] }}.edxapp
    state=link
  with_items:
  - python
  - pip
  - django-admin.py

- name: create symlinks from the repo dir
  file: >
    src="{{ edxapp_code_dir }}/{{ item }}"
    dest={{ COMMON_BIN_DIR }}/{{ item.split('.')[0] }}.edxapp
    state=link
  with_items:
  - manage.py

- name: remove read-only ssh key
  file: path={{ edxapp_git_identity }} state=absent
  when: EDXAPP_USE_GIT_IDENTITY

- include: tag_ec2.yml tags=deploy
  when: COMMON_TAG_EC2_INSTANCE

- set_fact: edxapp_installed=true

- name: restart edxapp
  supervisorctl_local: >
    state=restarted
    supervisorctl_path={{ supervisor_ctl }}
    config={{ supervisor_cfg }}
    name="edxapp:{{ item }}"
  when: edxapp_installed is defined and celery_worker is not defined and not disable_edx_services
  sudo_user: "{{ supervisor_service_user }}"
  with_items: service_variants_enabled

- name: restart edxapp_workers
  supervisorctl_local: >
    name="edxapp_worker:{{ item.service_variant }}_{{ item.queue }}_{{ item.concurrency }}"
    supervisorctl_path={{ supervisor_ctl }}
    config={{ supervisor_cfg }}
    state=restarted
  when: edxapp_installed is defined and celery_worker is defined and not disable_edx_services
  with_items: edxapp_workers
  sudo_user: "{{ common_web_user }}"<|MERGE_RESOLUTION|>--- conflicted
+++ resolved
@@ -28,22 +28,9 @@
     force=yes owner={{ edxapp_user }} mode=0600
   when: EDXAPP_USE_GIT_IDENTITY
 
-<<<<<<< HEAD
-- name: check if git repo exists before pruning
-  stat: path={{ edxapp_code_dir }}/.git
-  register: git_dir
-
-- name: git prune before checking out
-  shell: cd {{ edxapp_code_dir }} && git remote prune origin
-  environment:
-    GIT_SSH: "{{ edxapp_git_ssh }}"
-  sudo_user: "{{ edxapp_user }}"
-  when: git_dir.stat.exists and git_dir.stat.isdir
-=======
 - name: set git fetch.prune to ignore deleted remote refs
   shell: git config --global fetch.prune true
   sudo_user: "{{ edxapp_user }}"
->>>>>>> cef9193d
 
 # Do A Checkout
 - name: checkout edx-platform repo into {{ edxapp_code_dir }}
