--- conflicted
+++ resolved
@@ -27,34 +27,10 @@
     - "{{ xqueue_app_dir }}"
     - "{{ xqueue_venvs_dir }}"
 
-<<<<<<< HEAD
-- name: xqueue | create xqueue user {{ xqueue_user }}
-  user: >
-    name={{ xqueue_user }}
-    state=present
-    shell=/bin/bash
-    home={{ xqueue_user_home }}
-    createhome=yes
-  ignore_errors: true
-  tags:
-  - forum
-  - update
-
-- name: xqueue | ensure homedir permissions {{ xqueue_user_home }}
-  # workaround for the case where the parent
-  # directory doesn't exist
-  file: >
-    path={{ xqueue_user_home }}
-    owner={{ xqueue_user }}
-    group={{ xqueue_user }}
-    state=directory
-    recurse=yes
-=======
 - name: xqueue | install a bunch of system packages on which xqueue relies
   apt: pkg={{','.join(xqueue_debian_pkgs)}} state=present
   notify:
   - xqueue | restart xqueue
->>>>>>> 3e037702
 
 - name: xqueue | create xqueue db
   mysql_db: >
